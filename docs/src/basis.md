--- conflicted
+++ resolved
@@ -91,18 +91,7 @@
 In order to use a pre-allocated array instead, the [`bsplines!`](@ref) function can be used: `bsplines!(dest, args...)` behaves like `bsplines(args...)`, but the calculations are done in `dest` and the returned `OffsetArray` is a wrapper around `dest`.
 
 ```@repl basis
-<<<<<<< HEAD
 basis = BSplineBasis(4, breakpoints=0:5);
-vec = zeros(4);
-bsplines!(vec, basis, 3.2)
-vec
-bsplines!(vec, basis, 7//3, Derivative(2))
-vec
-mat = zeros(Rational{Int}, 4, 2);
-bsplines!(mat, basis, 4, AllDerivatives(2))
-mat
-=======
-basis = BSplineBasis(4, 0:5);
 destvec = zeros(4);
 bsplines!(destvec, basis, 3.2)
 parent(ans) === destvec
@@ -111,7 +100,6 @@
 destmat = zeros(Rational{Int}, 4, 2);
 bsplines!(destmat, basis, 4, AllDerivatives(2))
 parent(ans) === destmat
->>>>>>> eaa50d69
 ```
 
 When calculating values of B-splines or their derivatives via the `Derivative{N}` argument, `dest` must be a vector of length `order(basis)`.
@@ -132,7 +120,7 @@
 
 ```@repl basis
 using BenchmarkTools
-basis = BSplineBasis(4, 0:5);
+basis = BSplineBasis(4, breakpoints=0:5);
 dest = zeros(order(basis));
 space = zeros(order(basis), order(basis));
 left = intervalindex(basis, 2.5);
