--- conflicted
+++ resolved
@@ -128,22 +128,8 @@
 
 @testset "intervalindices" begin
     support = [(1, 3:3), (2, 3:4), (3, 3:5), (4, 4:6), (5, 5:7), (6, 6:7), (7, 7:7)]
-<<<<<<< HEAD
     for basis = [BSplineBasis(3, breakpoints=0:5), BSplineBasis(3, breakpoints=1//2:1//2:3//1),
-                 BSplineBasis(3, breakpoints=0.0:0.2:1.0), BSplineBasis(3, knots=[0;0;0:5;5;5])]
-        @test @inferred(eltype(intervalindices(basis))) === Int
-        @test @inferred(eltype(intervalindices(basis))) === Int
-        @test collect(intervalindices(basis))      == 3:7
-        @test collect(intervalindices(basis, :))   == 3:7
-        @test collect(intervalindices(basis, 1:7)) == 3:7
-        @test collect(intervalindices(basis, 1:6)) == 3:7
-        @test collect(intervalindices(basis, 3:7)) == 3:7
-        @test collect(intervalindices(basis, 1:5)) == 3:7
-        @test collect(intervalindices(basis, 2:4)) == 3:6
-        @test collect(intervalindices(basis, 1:0)) == Int[]
-        @test collect(intervalindices(basis, 4:3)) == Int[]
-=======
-    for basis = [BSplineBasis(3, 0:5), BSplineBasis(3, 1//2:1//2:3//1), BSplineBasis(3, 0.0:0.2:1.0)]
+                 BSplineBasis(3, breakpoints=0.0:0.2:1.0)]
         for itr = [intervalindices(basis), intervalindices(basis, :), intervalindices(basis, 1:7),
                    intervalindices(basis, 1), intervalindices(basis, 1, 2)]
             @test itr isa UnitRange{Int}
@@ -158,7 +144,6 @@
         @test isempty(intervalindices(basis, 1:0))
         @test isempty(intervalindices(basis, 4:3))
         @test isempty(intervalindices(basis, 100:99))
->>>>>>> eaa50d69
         for (i, irange) = support
             @test intervalindices(basis, i:i) == irange
             @test intervalindices(basis, i) == irange
@@ -178,9 +163,14 @@
     end
     support = [(1, [4]), (2, [4,5]), (3, [4,5]), (4, [4,5,7]), (5, [5,7,8]),
                (6, [7,8,9]), (7, [7,8,9]), (8, [8,9]), (9, [9])]
-<<<<<<< HEAD
     for basis = [BSplineBasis(4, breakpoints=[1,2,3,3,4,5,6]),
                  BSplineBasis(4, knots=Float64[1,1,1,1,2,3,3,4,5,6,6,6,6])]
+        for itr = [intervalindices(basis), intervalindices(basis, :), intervalindices(basis, 1:7),
+                   intervalindices(basis, 1), intervalindices(basis, 1, 2)]
+            @test eltype(typeof(itr)) === Int
+            @test Base.IteratorEltype(typeof(itr)) === Base.HasEltype()
+            @test Base.IteratorSize(typeof(itr)) === Base.SizeUnknown()
+        end
         @test collect(intervalindices(basis)) == [4,5,7,8,9]
         @test collect(intervalindices(basis, :)) == [4,5,7,8,9]
         @test collect(intervalindices(basis, 1:9)) == [4,5,7,8,9]
@@ -188,8 +178,9 @@
         @test collect(intervalindices(basis, 4:8)) == [4,5,7,8,9]
         @test collect(intervalindices(basis, 1:6)) == [4,5,7,8,9]
         @test collect(intervalindices(basis, 5:6)) == [5,7,8,9]
-        @test collect(intervalindices(basis, 1:0)) == Int[]
-        @test collect(intervalindices(basis, 7:6)) == Int[]
+        @test isempty(intervalindices(basis, 1:0))
+        @test isempty(intervalindices(basis, 7:6))
+        @test isempty(intervalindices(basis, -100:-101))
         for (i, irange) = support
             @test collect(intervalindices(basis, i:i)) == irange
             @test collect(intervalindices(basis, i)) == irange
@@ -197,38 +188,45 @@
                 @test collect(intervalindices(basis, i, j)) == irange ∩ jrange
                 for (k, krange) = support
                     @test collect(intervalindices(basis, i, j, k)) == irange ∩ jrange ∩ krange
-=======
-    basis = BSplineBasis(4, [1,2,3,3,4,5,6])
-    for itr = [intervalindices(basis), intervalindices(basis, :), intervalindices(basis, 1:7),
+                end
+            end
+        end
+    end
+    support = [(1, 1:3), (2, 2:4), (3, 3:5)]
+    basis = BSplineBasis(3, knots=0:5)
+    for itr = [intervalindices(basis), intervalindices(basis, :), intervalindices(basis, 1:3),
                intervalindices(basis, 1), intervalindices(basis, 1, 2)]
-        @test eltype(typeof(itr)) === Int
-        @test Base.IteratorEltype(typeof(itr)) === Base.HasEltype()
-        @test Base.IteratorSize(typeof(itr)) === Base.SizeUnknown()
-    end
-    @test collect(intervalindices(basis)) == [4,5,7,8,9]
-    @test collect(intervalindices(basis, :)) == [4,5,7,8,9]
-    @test collect(intervalindices(basis, 1:9)) == [4,5,7,8,9]
-    @test collect(intervalindices(basis, 1:8)) == [4,5,7,8,9]
-    @test collect(intervalindices(basis, 4:8)) == [4,5,7,8,9]
-    @test collect(intervalindices(basis, 1:6)) == [4,5,7,8,9]
-    @test collect(intervalindices(basis, 5:6)) == [5,7,8,9]
+        @test itr isa UnitRange{Int}
+    end
+    @test intervalindices(basis)      == 1:5
+    @test intervalindices(basis, :)   == 1:5
+    @test intervalindices(basis, 1:3) == 1:5
+    @test intervalindices(basis, 1:2) == 1:4
+    @test intervalindices(basis, 2:3) == 2:5
     @test isempty(intervalindices(basis, 1:0))
-    @test isempty(intervalindices(basis, 7:6))
-    @test isempty(intervalindices(basis, -100:-101))
+    @test isempty(intervalindices(basis, 4:3))
+    @test isempty(intervalindices(basis, 100:99))
     for (i, irange) = support
-        @test collect(intervalindices(basis, i:i)) == irange
-        @test collect(intervalindices(basis, i)) == irange
+        @test intervalindices(basis, i:i) == irange
+        @test intervalindices(basis, i) == irange
         for (j, jrange) = support
-            @test collect(intervalindices(basis, i, j)) == irange ∩ jrange
+            @test intervalindices(basis, i, j) == irange ∩ jrange
             for (k, krange) = support
-                @test collect(intervalindices(basis, i, j, k)) == irange ∩ jrange ∩ krange
-            end
-        end
-    end
+                @test intervalindices(basis, i, j, k) == irange ∩ jrange ∩ krange
+            end
+        end
+    end
+    @test_throws BoundsError intervalindices(basis, 0:1)
+    @test_throws BoundsError intervalindices(basis, 1:4)
+    @test_throws BoundsError intervalindices(basis, 0)
+    @test_throws BoundsError intervalindices(basis, 4)
+    @test_throws BoundsError intervalindices(basis, 3, 0)
+    @test_throws BoundsError intervalindices(basis, 1, 2, 4)
 
     @testset "Iterators.reverse" begin
         support = [(1, 3:3), (2, 3:4), (3, 3:5), (4, 4:6), (5, 5:7), (6, 6:7), (7, 7:7)]
-        for basis = [BSplineBasis(3, 0:5), BSplineBasis(3, 1//2:1//2:3//1), BSplineBasis(3, 0.0:0.2:1.0)]
+        for basis = [BSplineBasis(3, breakpoints=0:5), BSplineBasis(3, breakpoints=1//2:1//2:3//1),
+                     BSplineBasis(3, breakpoints=0.0:0.2:1.0)]
             for itr = Iterators.reverse.([intervalindices(basis), intervalindices(basis, :),
                                           intervalindices(basis, 1:7), intervalindices(basis, 1), 
                                           intervalindices(basis, 1, 2)])
@@ -257,32 +255,58 @@
         end
         support = [(1, [4]), (2, [4,5]), (3, [4,5]), (4, [4,5,7]), (5, [5,7,8]),
                    (6, [7,8,9]), (7, [7,8,9]), (8, [8,9]), (9, [9])]
-        basis = BSplineBasis(4, [1,2,3,3,4,5,6])
+        for basis = [BSplineBasis(4, breakpoints=[1,2,3,3,4,5,6]),
+                     BSplineBasis(4, knots=Float64[1,1,1,1,2,3,3,4,5,6,6,6,6])]
+            for itr = Iterators.reverse.([intervalindices(basis), intervalindices(basis, :),
+                                          intervalindices(basis, 1:7), intervalindices(basis, 1),
+                                          intervalindices(basis, 1, 2)])
+                @test eltype(typeof(itr)) === Int
+                @test Base.IteratorEltype(typeof(itr)) === Base.HasEltype()
+                @test Base.IteratorSize(typeof(itr)) === Base.SizeUnknown()
+            end
+            @test collect(Iterators.reverse(intervalindices(basis))) == [9,8,7,5,4]
+            @test collect(Iterators.reverse(intervalindices(basis, :))) == [9,8,7,5,4]
+            @test collect(Iterators.reverse(intervalindices(basis, 1:9))) == [9,8,7,5,4]
+            @test collect(Iterators.reverse(intervalindices(basis, 1:8))) == [9,8,7,5,4]
+            @test collect(Iterators.reverse(intervalindices(basis, 4:8))) == [9,8,7,5,4]
+            @test collect(Iterators.reverse(intervalindices(basis, 1:6))) == [9,8,7,5,4]
+            @test collect(Iterators.reverse(intervalindices(basis, 5:6))) == [9,8,7,5]
+            @test isempty(Iterators.reverse(intervalindices(basis, 1:0)))
+            @test isempty(Iterators.reverse(intervalindices(basis, 7:6)))
+            @test isempty(Iterators.reverse(intervalindices(basis, -100:-101)))
+            for (i, irange) = support
+                @test collect(Iterators.reverse(intervalindices(basis, i:i))) == reverse(irange)
+                @test collect(Iterators.reverse(intervalindices(basis, i))) == reverse(irange)
+                for (j, jrange) = support
+                    @test collect(Iterators.reverse(intervalindices(basis, i, j))) == reverse(irange ∩ jrange)
+                    for (k, krange) = support
+                        @test collect(Iterators.reverse(intervalindices(basis, i, j, k))) == reverse(irange ∩ jrange ∩ krange)
+                    end
+                end
+            end
+        end
+        support = [(1, 1:3), (2, 2:4), (3, 3:5)]
+        basis = BSplineBasis(3, knots=0:5)
         for itr = Iterators.reverse.([intervalindices(basis), intervalindices(basis, :),
-                                      intervalindices(basis, 1:7), intervalindices(basis, 1),
+                                      intervalindices(basis, 1:3), intervalindices(basis, 1),
                                       intervalindices(basis, 1, 2)])
-            @test eltype(typeof(itr)) === Int
-            @test Base.IteratorEltype(typeof(itr)) === Base.HasEltype()
-            @test Base.IteratorSize(typeof(itr)) === Base.SizeUnknown()
-        end
-        @test collect(Iterators.reverse(intervalindices(basis))) == [9,8,7,5,4]
-        @test collect(Iterators.reverse(intervalindices(basis, :))) == [9,8,7,5,4]
-        @test collect(Iterators.reverse(intervalindices(basis, 1:9))) == [9,8,7,5,4]
-        @test collect(Iterators.reverse(intervalindices(basis, 1:8))) == [9,8,7,5,4]
-        @test collect(Iterators.reverse(intervalindices(basis, 4:8))) == [9,8,7,5,4]
-        @test collect(Iterators.reverse(intervalindices(basis, 1:6))) == [9,8,7,5,4]
-        @test collect(Iterators.reverse(intervalindices(basis, 5:6))) == [9,8,7,5]
+            @test itr isa StepRange{Int}
+        end
+        @test Iterators.reverse(intervalindices(basis))      == 5:-1:1
+        @test Iterators.reverse(intervalindices(basis, :))   == 5:-1:1
+        @test Iterators.reverse(intervalindices(basis, 1:3)) == 5:-1:1
+        @test Iterators.reverse(intervalindices(basis, 1:2)) == 4:-1:1
+        @test Iterators.reverse(intervalindices(basis, 2:3)) == 5:-1:2
         @test isempty(Iterators.reverse(intervalindices(basis, 1:0)))
-        @test isempty(Iterators.reverse(intervalindices(basis, 7:6)))
-        @test isempty(Iterators.reverse(intervalindices(basis, -100:-101)))
+        @test isempty(Iterators.reverse(intervalindices(basis, 4:3)))
+        @test isempty(Iterators.reverse(intervalindices(basis, 100:99)))
         for (i, irange) = support
-            @test collect(Iterators.reverse(intervalindices(basis, i:i))) == reverse(irange)
-            @test collect(Iterators.reverse(intervalindices(basis, i))) == reverse(irange)
+            @test Iterators.reverse(intervalindices(basis, i:i)) == reverse(irange)
+            @test Iterators.reverse(intervalindices(basis, i)) == reverse(irange)
             for (j, jrange) = support
-                @test collect(Iterators.reverse(intervalindices(basis, i, j))) == reverse(irange ∩ jrange)
+                @test Iterators.reverse(intervalindices(basis, i, j)) == reverse(irange ∩ jrange)
                 for (k, krange) = support
-                    @test collect(Iterators.reverse(intervalindices(basis, i, j, k))) == reverse(irange ∩ jrange ∩ krange)
->>>>>>> eaa50d69
+                    @test Iterators.reverse(intervalindices(basis, i, j, k)) == reverse(irange ∩ jrange ∩ krange)
                 end
             end
         end
@@ -425,14 +449,10 @@
     end
 
     @testset "Indexing and iteration" begin
-<<<<<<< HEAD
         b1 = BSplineBasis(5, breakpoints=0:5)
-=======
-        b1 = BSplineBasis(5, 0:5)
-        @test eltype(typeof(b1)) === BSpline{BSplineBasis{UnitRange{Int}}}
+        @test eltype(typeof(b1)) === BSpline{BSplineBasis{KnotVector{Int,UnitRange{Int}}}}
         @test Base.IteratorEltype(typeof(b1)) === Base.HasEltype()
         @test Base.IteratorSize(typeof(b1)) === Base.HasLength()
->>>>>>> eaa50d69
         @test collect(b1) == [b1[i] for i=1:9]
         @test @inferred(first(b1)) isa BSpline{BSplineBasis{KnotVector{Int,UnitRange{Int}}}}
         @test @inferred(last(b1)) isa BSpline{BSplineBasis{KnotVector{Int,UnitRange{Int}}}}
@@ -443,16 +463,11 @@
         @test b1[end] == Spline(b1, [0,0,0,0,0,0,0,0,1])
         @test_throws BoundsError b1[0]
         @test_throws BoundsError b1[10]
-<<<<<<< HEAD
         b2 = BSplineBasis(3, knots=[1,2,3.5,6,10,20])
-        @test collect(b2) == [b2[i] for i=1:3]
-=======
-        b2 = BSplineBasis(3, [1,2,3.5,6,10])
         @test eltype(typeof(b2)) === BSpline{BSplineBasis{Vector{Float64}}}
         @test Base.IteratorEltype(typeof(b2)) === Base.HasEltype()
         @test Base.IteratorSize(typeof(b2)) === Base.HasLength()
-        @test collect(b2) == [b2[i] for i=1:6]
->>>>>>> eaa50d69
+        @test collect(b2) == [b2[i] for i=1:3]
         @test @inferred(first(b2)) isa BSpline{BSplineBasis{Vector{Float64}}}
         @test @inferred(last(b2)) isa BSpline{BSplineBasis{Vector{Float64}}}
         @test @inferred(b2[1]) isa BSpline{BSplineBasis{Vector{Float64}}}
@@ -461,7 +476,6 @@
         @test b2[2] == Spline(b2, [0,1,0])
         @test b2[end] == Spline(b2, [0,0,1])
         @test_throws BoundsError b2[0]
-<<<<<<< HEAD
         @test_throws BoundsError b2[4]
 
         # Indexing with UnitRange
@@ -498,32 +512,27 @@
         @test_throws BoundsError view(b2, 0:1)
         @test_throws BoundsError view(b2, 1:4)
         @test_throws ArgumentError view(b2, 2:1)
-=======
-        @test_throws BoundsError b2[7]
 
         @testset "Iterators.reverse" begin
-            b1 = BSplineBasis(5, 0:5)
             rb1 = Iterators.reverse(b1)
-            @test eltype(typeof(rb1)) === BSpline{BSplineBasis{UnitRange{Int}}}
+            @test eltype(typeof(rb1)) === BSpline{BSplineBasis{KnotVector{Int,UnitRange{Int}}}}
             @test Base.IteratorEltype(typeof(rb1)) === Base.HasEltype()
             @test Base.IteratorSize(typeof(rb1)) === Base.HasLength()
             @test collect(rb1) == [b1[i] for i=9:-1:1]
-            @test @inferred(first(rb1)) isa BSpline{BSplineBasis{UnitRange{Int}}}
-            @test @inferred(last(rb1)) isa BSpline{BSplineBasis{UnitRange{Int}}}
+            @test @inferred(first(rb1)) isa BSpline{BSplineBasis{KnotVector{Int,UnitRange{Int}}}}
+            @test @inferred(last(rb1)) isa BSpline{BSplineBasis{KnotVector{Int,UnitRange{Int}}}}
             @test first(rb1) == Spline(b1, [0,0,0,0,0,0,0,0,1])
             @test last(rb1) == Spline(b1, [1,0,0,0,0,0,0,0,0])
-            b2 = BSplineBasis(3, [1,2,3.5,6,10])
             rb2 = Iterators.reverse(b2)
             @test eltype(typeof(rb2)) === BSpline{BSplineBasis{Vector{Float64}}}
             @test Base.IteratorEltype(typeof(rb2)) === Base.HasEltype()
             @test Base.IteratorSize(typeof(rb2)) === Base.HasLength()
-            @test collect(rb2) == [b2[i] for i=6:-1:1]
+            @test collect(rb2) == [b2[i] for i=3:-1:1]
             @test @inferred(first(rb2)) isa BSpline{BSplineBasis{Vector{Float64}}}
             @test @inferred(last(rb2)) isa BSpline{BSplineBasis{Vector{Float64}}}
-            @test first(rb2) == Spline(b2, [0,0,0,0,0,1])
-            @test last(rb2) == Spline(b2, [1,0,0,0,0,0])
-        end
->>>>>>> eaa50d69
+            @test first(rb2) == Spline(b2, [0,0,1])
+            @test last(rb2) == Spline(b2, [1,0,0])
+        end
     end
 
     @testset "breakpoints" begin
@@ -569,38 +578,33 @@
     end
 
     @testset "Printing" begin
-<<<<<<< HEAD
         @test summary(BSplineBasis(5, breakpoints=0:5)) == "9-element BSplineBasis{KnotVector{$Int,UnitRange{$Int}}}"
         @test summary(BSplineBasis(8, breakpoints=[1.0:0.1:3.0;])) == "27-element BSplineBasis{KnotVector{Float64,$(Vector{Float64})}}"
         @test summary(BSplineBasis(3, knots=0:5)) == "3-element BSplineBasis{UnitRange{$Int}}"
         @test summary(BSplineBasis(8, knots=[1.0:0.1:3.0;])) == "13-element BSplineBasis{$(Vector{Float64})}"
-=======
-        @test summary(BSplineBasis(5, 0:5)) == "9-element BSplineBasis{UnitRange{$Int}}"
-        @test summary(BSplineBasis(8, [1.0:0.1:3.0;])) == "27-element BSplineBasis{$(Vector{Float64})}"
-        @test summary(Spline(BSplineBasis(5, 0:5), zeros(9))) == "Spline{BSplineBasis{UnitRange{$Int}},$(Vector{Float64})}"
-        @test summary(Spline(BSplineBasis(8, [1.0:0.1:3.0;]), 1:27)) == "Spline{BSplineBasis{$(Vector{Float64})},UnitRange{$Int}}"
-        @test summary(BSpline(BSplineBasis(5, 0:5), 1)) == "BSpline{BSplineBasis{UnitRange{$Int}}}"
-        @test summary(BSpline(BSplineBasis(8, [1.0:0.1:3.0;]), 1)) == "BSpline{BSplineBasis{$(Vector{Float64})}}"
-        @test repr(MIME"text/plain"(), BSplineBasis(5, [1,π])) ==
+        @test summary(Spline(BSplineBasis(5, breakpoints=0:5), zeros(9))) == "Spline{BSplineBasis{KnotVector{$Int,UnitRange{$Int}}},$(Vector{Float64})}"
+        @test summary(Spline(BSplineBasis(8, knots=[1.0:0.1:3.0;]), 1:13)) == "Spline{BSplineBasis{$(Vector{Float64})},UnitRange{$Int}}"
+        @test summary(BSpline(BSplineBasis(5, breakpoints=0:5), 1)) == "BSpline{BSplineBasis{KnotVector{$Int,UnitRange{$Int}}}}"
+        @test summary(BSpline(BSplineBasis(8, knots=[1.0:0.1:3.0;]), 1)) == "BSpline{BSplineBasis{$(Vector{Float64})}}"
+        @test repr(MIME"text/plain"(), BSplineBasis(5, breakpoints=[1,π])) ==
             """
-            5-element BSplineBasis{$(Vector{Float64})}:
+            5-element BSplineBasis{KnotVector{Float64,$(Vector{Float64})}}:
              order: 5
-             breakpoints: [1.0, 3.14159]"""
-        @test repr(MIME"text/plain"(), Spline(BSplineBasis(5, [1,π]), sqrt.(0:4))) ==
+             knots: [1.0, 1.0, 1.0, 1.0, 1.0, 3.14159, 3.14159, 3.14159, 3.14159, 3.14159]"""
+        @test repr(MIME"text/plain"(), Spline(BSplineBasis(5, breakpoints=[1,π]), sqrt.(0:4))) ==
             """
-            Spline{BSplineBasis{$(Vector{Float64})},$(Vector{Float64})}:
-             basis: 5-element BSplineBasis{$(Vector{Float64})}:
+            Spline{BSplineBasis{KnotVector{Float64,$(Vector{Float64})}},$(Vector{Float64})}:
+             basis: 5-element BSplineBasis{KnotVector{Float64,$(Vector{Float64})}}:
               order: 5
-              breakpoints: [1.0, 3.14159]
+              knots: [1.0, 1.0, 1.0, 1.0, 1.0, 3.14159, 3.14159, 3.14159, 3.14159, 3.14159]
              coeffs: [0.0, 1.0, 1.41421, 1.73205, 2.0]"""
-        @test repr(MIME"text/plain"(), BSpline(BSplineBasis(5, [1,π]), 2)) ==
+        @test repr(MIME"text/plain"(), BSpline(BSplineBasis(5, breakpoints=[1,π]), 2)) ==
             """
-            BSpline{BSplineBasis{$(Vector{Float64})}}:
-             basis: 5-element BSplineBasis{$(Vector{Float64})}:
+            BSpline{BSplineBasis{KnotVector{Float64,$(Vector{Float64})}}}:
+             basis: 5-element BSplineBasis{KnotVector{Float64,$(Vector{Float64})}}:
               order: 5
-              breakpoints: [1.0, 3.14159]
+              knots: [1.0, 1.0, 1.0, 1.0, 1.0, 3.14159, 3.14159, 3.14159, 3.14159, 3.14159]
              index: 2 (knots: [1.0, 1.0, 1.0, 1.0, 3.14159, 3.14159])"""
->>>>>>> eaa50d69
     end
 end
 
