# BSplines.jl changelog

## master

<<<<<<< HEAD
* ![BREAKING](https://img.shields.io/badge/-BREAKING-red) The `BSplineBasis` type now stores the knot vector instead of the breakpoint vector. Consequentially, the type parameter `T` in `BSplineBasis{T}` now refers to the type of the knot vector.
* ![BREAKING](https://img.shields.io/badge/-BREAKING-red) The `breakpoints` function now always returns a vector of unique values and is generally not identical (`===`) to the vector that was used to create the basis.
* ![Feature](https://img.shields.io/badge/-feature-green) ![Deprecation](https://img.shields.io/badge/-deprecation-orange) A new `BSplineBasis` constructor enables specifying either a knot vector or a breakpoint vector as keyword argument, i.e., `BSplineBasis(k, knots=vec)` specifies `vec` as the knot vector and `BSplineBasis(k, breakpoints=vec)` specifies `vec` as the breakpoint vector whose first and last elements are repeated to create the knot vector. When using the `breakpoints` keyword, `vec` can still contain repeated interior points which appear with the same multiplicity in the knot sequence. The old `BSplineBasis(k, vec)` constructor has been deprecated in favor of `BSplineBasis(k, breakpoints=vec)`.
* ![Feature](https://img.shields.io/badge/-feature-green) A `BSplineBasis` can now be sliced with an `AbstractUnitRange` to create a new basis, i.e., `basis[indices]` will create a `BSplineBasis` that contains the B-splines from `basis` with the specified indices. `view(basis, indices)` can be used as well, in which case the knot vector of the returned basis is a `view` of the original knot vector.
=======
## v0.3.0

* ![BREAKING](https://img.shields.io/badge/-BREAKING-red) `bsplines!(dest, args...)` now returns an `OffsetArray` that wraps `dest`, making its output equal to that of `bsplines(args...)`. ([#8](https://github.com/sostock/BSplines.jl/pull/8))
* ![Feature](https://img.shields.io/badge/-feature-green) `splinevalue` now accepts a keyword argument `workspace` for providing a vector to store intermediate values in order to avoid unnecessary allocations. ([#10](https://github.com/sostock/BSplines.jl/pull/10))
* ![Feature](https://img.shields.io/badge/-feature-green) When calculating derivatives, `bsplines` and `bsplines!` now accept a keyword argument `derivspace` for providing a matrix to store intermediate values in order to avoid unnecessary allocations. ([#16](https://github.com/sostock/BSplines.jl/pull/16))
* ![Feature](https://img.shields.io/badge/-feature-green) `BSplineBasis` and `IntervalIndices` now support reverse iteration via `Iterators.reverse`. ([#15](https://github.com/sostock/BSplines.jl/pull/15))
* ![Enhancement](https://img.shields.io/badge/-enhancement-blue) The default printing of `BSplineBasis` and `Spline` now uses the compact style for printing the breakpoint and coefficient vectors. ([#9](https://github.com/sostock/BSplines.jl/pull/9))
* ![Bugfix](https://img.shields.io/badge/-bugfix-purple) `BSplineBasis` and `IntervalIndices` now implement `IteratorSize` and `eltype` correctly. ([#14](https://github.com/sostock/HalfIntegers.jl/pull/14))
>>>>>>> eaa50d69

## v0.2.5

* ![Enhancement](https://img.shields.io/badge/-enhancement-blue) `length(::BSplineBasis)` now always returns a value of type `Int`. ([#7](https://github.com/sostock/BSplines.jl/pull/7))

## v0.2.4

* ![Maintenance](https://img.shields.io/badge/-maintenance-grey) Fixed the tests on Julia ≥ 1.6.

## v0.2.3

* ![Maintenance](https://img.shields.io/badge/-maintenance-grey) Compatibility with RecipesBase v1.

## v0.2.2

* ![Maintenance](https://img.shields.io/badge/-maintenance-grey) Compatibility with RecipesBase v0.8.

## v0.2.1

* ![Maintenance](https://img.shields.io/badge/-maintenance-grey) Compatibility with OffsetArrays v1.

## v0.2.0

* ![Feature](https://img.shields.io/badge/-feature-green) New functions `basismatrix` and `basismatrix!`.

## v0.1.0

Initial release.<|MERGE_RESOLUTION|>--- conflicted
+++ resolved
@@ -2,12 +2,11 @@
 
 ## master
 
-<<<<<<< HEAD
 * ![BREAKING](https://img.shields.io/badge/-BREAKING-red) The `BSplineBasis` type now stores the knot vector instead of the breakpoint vector. Consequentially, the type parameter `T` in `BSplineBasis{T}` now refers to the type of the knot vector.
 * ![BREAKING](https://img.shields.io/badge/-BREAKING-red) The `breakpoints` function now always returns a vector of unique values and is generally not identical (`===`) to the vector that was used to create the basis.
 * ![Feature](https://img.shields.io/badge/-feature-green) ![Deprecation](https://img.shields.io/badge/-deprecation-orange) A new `BSplineBasis` constructor enables specifying either a knot vector or a breakpoint vector as keyword argument, i.e., `BSplineBasis(k, knots=vec)` specifies `vec` as the knot vector and `BSplineBasis(k, breakpoints=vec)` specifies `vec` as the breakpoint vector whose first and last elements are repeated to create the knot vector. When using the `breakpoints` keyword, `vec` can still contain repeated interior points which appear with the same multiplicity in the knot sequence. The old `BSplineBasis(k, vec)` constructor has been deprecated in favor of `BSplineBasis(k, breakpoints=vec)`.
 * ![Feature](https://img.shields.io/badge/-feature-green) A `BSplineBasis` can now be sliced with an `AbstractUnitRange` to create a new basis, i.e., `basis[indices]` will create a `BSplineBasis` that contains the B-splines from `basis` with the specified indices. `view(basis, indices)` can be used as well, in which case the knot vector of the returned basis is a `view` of the original knot vector.
-=======
+
 ## v0.3.0
 
 * ![BREAKING](https://img.shields.io/badge/-BREAKING-red) `bsplines!(dest, args...)` now returns an `OffsetArray` that wraps `dest`, making its output equal to that of `bsplines(args...)`. ([#8](https://github.com/sostock/BSplines.jl/pull/8))
@@ -16,7 +15,6 @@
 * ![Feature](https://img.shields.io/badge/-feature-green) `BSplineBasis` and `IntervalIndices` now support reverse iteration via `Iterators.reverse`. ([#15](https://github.com/sostock/BSplines.jl/pull/15))
 * ![Enhancement](https://img.shields.io/badge/-enhancement-blue) The default printing of `BSplineBasis` and `Spline` now uses the compact style for printing the breakpoint and coefficient vectors. ([#9](https://github.com/sostock/BSplines.jl/pull/9))
 * ![Bugfix](https://img.shields.io/badge/-bugfix-purple) `BSplineBasis` and `IntervalIndices` now implement `IteratorSize` and `eltype` correctly. ([#14](https://github.com/sostock/HalfIntegers.jl/pull/14))
->>>>>>> eaa50d69
 
 ## v0.2.5
 
