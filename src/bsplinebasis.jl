--- conflicted
+++ resolved
@@ -1,19 +1,7 @@
 """
     BSplineBasis{T<:AbstractVector{<:Real}}
 
-<<<<<<< HEAD
 Type for a B-spline basis with knot vector of type `T`.
-=======
-Type for a B-spline basis with breakpoint vector of type `T`.
-
-Here, a B-spline basis is completely specified by its order ``k`` and breakpoint sequence.
-The knot sequence is derived from the breakpoint sequence by duplicating the first and last
-breakpoints so they each appear ``k`` times. Knot sequences where the first and last
-breakpoints do not appear ``k`` times are not supported by this data type.
-
-!!! note
-    Here, unlike in some other B-spline libraries, ``k`` always refers to the *order* of a B-spline, not its *degree* (order = degree + 1).
->>>>>>> a30258f4
 """
 struct BSplineBasis{T<:AbstractVector{<:Real}}
     order::Int
@@ -588,30 +576,31 @@
 julia> basis = BSplineBasis(4, breakpoints=0:5);
 
 julia> bsplines(basis, 2.4)
-4-element OffsetArray(::Array{Float64,1}, 3:6) with eltype Float64 with indices 3:6:
+4-element OffsetArray(view(::Array{Float64,1}, 1:4), 3:6) with eltype Float64 with indices 3:6:
  0.03600000000000002
  0.5386666666666667 
  0.41466666666666663
  0.01066666666666666
 
 julia> bsplines(basis, 2.4, Derivative(1), derivspace=zeros(4,4))
-4-element OffsetArray(::Array{Float64,1}, 3:6) with eltype Float64 with indices 3:6:
+4-element OffsetArray(view(::Array{Float64,1}, 1:4), 3:6) with eltype Float64 with indices 3:6:
  -0.18000000000000005
  -0.5599999999999999
   0.66
   0.07999999999999996
 
-julia> bsplines(basis, 6) # returns nothing
+julia> bsplines(basis, 6)
+0-element OffsetArray(view(::Array{Float64,1}, 1:0), 1:0) with eltype Float64 with indices 1:0
 
 julia> bsplines(basis, 17//5, leftknot=7)
-4-element OffsetArray(::Array{Rational{Int64},1}, 4:7) with eltype Rational{Int64} with indices 4:7:
+4-element OffsetArray(view(::Array{Rational{Int64},1}, 1:4), 4:7) with eltype Rational{Int64} with indices 4:7:
    9//250
  202//375
  307//750
    2//125
 
 julia> bsplines(basis, 2.4, AllDerivatives(3))
-4×3 OffsetArray(::Array{Float64,2}, 3:6, 0:2) with eltype Float64 with indices 3:6×0:2:
+4×3 OffsetArray(view(::Array{Float64,2}, 1:4, :), 3:6, 0:2) with eltype Float64 with indices 3:6×0:2:
  0.036      -0.18   0.6
  0.538667   -0.56  -0.8
  0.414667    0.66  -0.2
@@ -664,27 +653,28 @@
 julia> dest = zeros(4);
 
 julia> bsplines!(dest, basis, 2.4)
-4-element OffsetArray(::Array{Float64,1}, 3:6) with eltype Float64 with indices 3:6:
+4-element OffsetArray(view(::Array{Float64,1}, 1:4), 3:6) with eltype Float64 with indices 3:6:
  0.03600000000000002
  0.5386666666666667
  0.41466666666666663
  0.01066666666666666
 
-julia> parent(ans) === dest
+julia> parent(parent(ans)) === dest
 true
 
-julia> bsplines!(dest, basis, -1.0) # returns nothing
+julia> bsplines!(dest, basis, -1.0)
+0-element OffsetArray(view(::Array{Float64,1}, 1:0), 1:0) with eltype Float64 with indices 1:0
 
 julia> dest = zeros(4, 3);
 
 julia> bsplines!(dest, basis, 3.75, AllDerivatives(3))
-4×3 OffsetArray(::Array{Float64,2}, 4:7, 0:2) with eltype Float64 with indices 4:7×0:2:
+4×3 OffsetArray(view(::Array{Float64,2}, 1:4, :), 4:7, 0:2) with eltype Float64 with indices 4:7×0:2:
  0.00260417  -0.03125    0.25
  0.315104    -0.65625    0.25
  0.576823     0.265625  -1.625
  0.105469     0.421875   1.125
 
-julia> parent(ans) === dest
+julia> parent(parent(ans)) === dest
 true
 ```
 """
