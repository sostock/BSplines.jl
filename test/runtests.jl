--- conflicted
+++ resolved
@@ -261,16 +261,12 @@
     end
 
     @testset "Dimensions" begin
-<<<<<<< HEAD
-        @test length(BSplineBasis(3, breakpoints=0:5)) == 7
-        @test length(BSplineBasis(5, breakpoints=[1,2,3.5,6,10])) == 8
-        @test length(BSplineBasis(3, knots=0:5)) == 3
-        @test length(BSplineBasis(4, knots=[1,2,3.5,6,10])) == 1
-=======
-        @test length(BSplineBasis(3, 0:5)) === 7
-        @test length(BSplineBasis(3, big(0):big(5))) === 7
-        @test length(BSplineBasis(5, [1,2,3.5,6,10])) === 8
->>>>>>> b22921a3
+        @test length(BSplineBasis(3, breakpoints=0:5)) === 7
+        @test length(BSplineBasis(3, breakpoints=big(0):big(5))) === 7
+        @test length(BSplineBasis(5, breakpoints=[1,2,3.5,6,10])) === 8
+        @test length(BSplineBasis(3, knots=0:5)) === 3
+        @test length(BSplineBasis(3, knots=big(0):big(5))) === 3
+        @test length(BSplineBasis(4, knots=[1,2,3.5,6,10])) === 1
     end
 
     @testset "Indices" begin
