--- conflicted
+++ resolved
@@ -578,52 +578,30 @@
     end
 
     @testset "Printing" begin
-<<<<<<< HEAD
-        @test summary(BSplineBasis(5, breakpoints=0:5)) == "9-element BSplineBasis{KnotVector{$Int,UnitRange{$Int}}}"
-        @test summary(BSplineBasis(8, breakpoints=[1.0:0.1:3.0;])) == "27-element BSplineBasis{KnotVector{Float64,$(Vector{Float64})}}"
-        @test summary(BSplineBasis(3, knots=0:5)) == "3-element BSplineBasis{UnitRange{$Int}}"
-        @test summary(BSplineBasis(8, knots=[1.0:0.1:3.0;])) == "13-element BSplineBasis{$(Vector{Float64})}"
-        @test summary(Spline(BSplineBasis(5, breakpoints=0:5), zeros(9))) == "Spline{BSplineBasis{KnotVector{$Int,UnitRange{$Int}}},$(Vector{Float64})}"
-        @test summary(Spline(BSplineBasis(8, knots=[1.0:0.1:3.0;]), 1:13)) == "Spline{BSplineBasis{$(Vector{Float64})},UnitRange{$Int}}"
-        @test summary(BSpline(BSplineBasis(5, breakpoints=0:5), 1)) == "BSpline{BSplineBasis{KnotVector{$Int,UnitRange{$Int}}}}"
-        @test summary(BSpline(BSplineBasis(8, knots=[1.0:0.1:3.0;]), 1)) == "BSpline{BSplineBasis{$(Vector{Float64})}}"
+        @test summary(BSplineBasis(5, breakpoints=0:5)) == "9-element $(BSplineBasis{KnotVector{Int,UnitRange{Int}}})"
+        @test summary(BSplineBasis(8, breakpoints=[1.0:0.1:3.0;])) == "27-element $(BSplineBasis{KnotVector{Float64,Vector{Float64}}})"
+        @test summary(BSplineBasis(3, knots=0:5)) == "3-element $(BSplineBasis{UnitRange{Int}})"
+        @test summary(BSplineBasis(8, knots=[1.0:0.1:3.0;])) == "13-element $(BSplineBasis{Vector{Float64}})"
+        @test summary(Spline(BSplineBasis(5, breakpoints=0:5), zeros(9))) == string(Spline{BSplineBasis{KnotVector{Int,UnitRange{Int}}},Vector{Float64}})
+        @test summary(Spline(BSplineBasis(8, knots=[1.0:0.1:3.0;]), 1:13)) == string(Spline{BSplineBasis{Vector{Float64}},UnitRange{Int}})
+        @test summary(BSpline(BSplineBasis(5, breakpoints=0:5), 1)) == "BSpline{$(BSplineBasis{KnotVector{Int,UnitRange{Int}}})}"
+        @test summary(BSpline(BSplineBasis(8, knots=[1.0:0.1:3.0;]), 1)) == "BSpline{$(BSplineBasis{Vector{Float64}})}"
         @test repr(MIME"text/plain"(), BSplineBasis(5, breakpoints=[1,π])) ==
             """
-            5-element BSplineBasis{KnotVector{Float64,$(Vector{Float64})}}:
-=======
-        @test summary(BSplineBasis(5, 0:5)) == "9-element $(BSplineBasis{UnitRange{Int}})"
-        @test summary(BSplineBasis(8, [1.0:0.1:3.0;])) == "27-element $(BSplineBasis{Vector{Float64}})"
-        @test summary(Spline(BSplineBasis(5, 0:5), zeros(9))) == string(Spline{BSplineBasis{UnitRange{Int}},Vector{Float64}})
-        @test summary(Spline(BSplineBasis(8, [1.0:0.1:3.0;]), 1:27)) == string(Spline{BSplineBasis{Vector{Float64}},UnitRange{Int}})
-        @test summary(BSpline(BSplineBasis(5, 0:5), 1)) == "BSpline{$(BSplineBasis{UnitRange{Int}})}"
-        @test summary(BSpline(BSplineBasis(8, [1.0:0.1:3.0;]), 1)) == "BSpline{$(BSplineBasis{Vector{Float64}})}"
-        @test repr(MIME"text/plain"(), BSplineBasis(5, [1,π])) ==
-            """
-            5-element $(BSplineBasis{Vector{Float64}}):
->>>>>>> e4e115e4
+            5-element $(BSplineBasis{KnotVector{Float64,Vector{Float64}}}):
              order: 5
              knots: [1.0, 1.0, 1.0, 1.0, 1.0, 3.14159, 3.14159, 3.14159, 3.14159, 3.14159]"""
         @test repr(MIME"text/plain"(), Spline(BSplineBasis(5, breakpoints=[1,π]), sqrt.(0:4))) ==
             """
-<<<<<<< HEAD
-            Spline{BSplineBasis{KnotVector{Float64,$(Vector{Float64})}},$(Vector{Float64})}:
-             basis: 5-element BSplineBasis{KnotVector{Float64,$(Vector{Float64})}}:
-=======
-            $(Spline{BSplineBasis{Vector{Float64}},Vector{Float64}}):
-             basis: 5-element $(BSplineBasis{Vector{Float64}}):
->>>>>>> e4e115e4
+            $(Spline{BSplineBasis{KnotVector{Float64,Vector{Float64}}},Vector{Float64}}):
+             basis: 5-element $(BSplineBasis{KnotVector{Float64,Vector{Float64}}}):
               order: 5
               knots: [1.0, 1.0, 1.0, 1.0, 1.0, 3.14159, 3.14159, 3.14159, 3.14159, 3.14159]
              coeffs: [0.0, 1.0, 1.41421, 1.73205, 2.0]"""
         @test repr(MIME"text/plain"(), BSpline(BSplineBasis(5, breakpoints=[1,π]), 2)) ==
             """
-<<<<<<< HEAD
-            BSpline{BSplineBasis{KnotVector{Float64,$(Vector{Float64})}}}:
-             basis: 5-element BSplineBasis{KnotVector{Float64,$(Vector{Float64})}}:
-=======
-            BSpline{$(BSplineBasis{Vector{Float64}})}:
-             basis: 5-element $(BSplineBasis{Vector{Float64}}):
->>>>>>> e4e115e4
+            $(BSpline{BSplineBasis{KnotVector{Float64,Vector{Float64}}}}):
+             basis: 5-element $(BSplineBasis{KnotVector{Float64,Vector{Float64}}}):
               order: 5
               knots: [1.0, 1.0, 1.0, 1.0, 1.0, 3.14159, 3.14159, 3.14159, 3.14159, 3.14159]
              index: 2 (knots: [1.0, 1.0, 1.0, 1.0, 3.14159, 3.14159])"""
